--- conflicted
+++ resolved
@@ -107,10 +107,9 @@
 	    operator.update();
 	    // value archive
 	    value.add(condition.value[0], quality);
-<<<<<<< HEAD
+
 	    operator.update();
-=======
->>>>>>> fd4533537d053be354b9ac28eecfb4ad78d3ccf7
+
 	    value.update();
 	}
 
